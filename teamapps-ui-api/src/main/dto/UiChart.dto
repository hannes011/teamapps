/*-
 * ========================LICENSE_START=================================
 * TeamApps
 * ---
 * Copyright (C) 2014 - 2019 TeamApps.org
 * ---
 * Licensed under the Apache License, Version 2.0 (the "License");
 * you may not use this file except in compliance with the License.
 * You may obtain a copy of the License at
 * 
 *      http://www.apache.org/licenses/LICENSE-2.0
 * 
 * Unless required by applicable law or agreed to in writing, software
 * distributed under the License is distributed on an "AS IS" BASIS,
 * WITHOUT WARRANTIES OR CONDITIONS OF ANY KIND, either express or implied.
 * See the License for the specific language governing permissions and
 * limitations under the License.
 * =========================LICENSE_END==================================
 */

class AbstractUiChart extends UiComponent {
	int initialAnimationDuration = 200;
	UiChartLegendStyle legendStyle = UiChartLegendStyle.INLINE;
}

class UiPieChart extends AbstractUiChart {
<<<<<<< HEAD
UiDataPointWeighting dataPointWeighting = UiDataPointWeighting.RELATIVE;
=======
	UiDataPointWeighting dataPointWeighting = UiDataPointWeighting.RELATIVE;
>>>>>>> 9c49c7cd
	float rotation3D = 0; // degrees from 0 to 90
	float height3D = 0;
	float rotationClockwise = 0; // 0 - 360
	float innerRadiusProportion = 0; // 0 - 1

	List<UiChartNamedDataPoint> dataPoints;

	command setDataPoints(List<UiChartNamedDataPoint> dataPoints, int animationDuration);
	event dataPointClicked(String dataPointName);
}

enum UiDataPointWeighting {
	RELATIVE, // data points will sum up to 100% regardless of their absolute values
	ABSOLUTE  // use absolute values, which should sum up to less than 1
}

enum UiChartLegendStyle {
	NONE,
	INLINE,
	SEPARATE_TOP,
	SEPARATE_LEFT,
	SEPARATE_BOTTOM,
	SEPARATE_RIGHT
}

class UiChartNamedDataPoint {
	required String name;
	required double y;
	UiColor color;
}

class UiChartDataPoint2D {
	required double x;
	required double y;
}

class UiChartDataPoint3D {
	required double x;
	required double y;
	required double z;
}


//class AbstractUiChart extends UiComponent {
//	UiSpacing margin = new UiSpacing().setTop(30).setRight(30).setBottom(62).setLeft(62); // not pixels! this defines the space available for tick and axis labels
//	int animationDuration = 200;
//	boolean showLegend = true;
//
//	UiChartAxisConfig xAxisConfig = new UiChartAxisConfig(); // if null, no axis details are drawn
//	UiChartAxisConfig yAxisConfig = new UiChartAxisConfig(); // if null, no axis details are drawn
//
//	command uploadChartImage(UiImageType imageType);
//
//	event chartImageUploaded(String fileItemUuId, int sizeInBytes, UiImageType imageType);
//}
//
//class UiChartAxisConfig {
//	boolean drawAxisLine = true;
//	String axisLabel = null;
//	int axisLabelDistance = 0;
//	boolean showMaxMin = true;
//	String tickFormat; // see https://github.com/d3/d3-axis/blob/master/README.md#axis_tickFormat
//	String[] distinctValues; //e.g. "January, February, March, ..."
//}
//
//class UiBasicChart extends AbstractUiChart {
//	boolean useInteractiveGuideline = true;
//
//	boolean stacked = false;
//
//	List<UiBasicChartSeries> data;
//	command setData(List<UiBasicChartSeries> data, boolean clear);
//}
//
//class UiBasicChartSeries {
//    required UiBasicChartSeriesType seriesType;
//    AbstractUiChartData[] values; //values - represents the array of {x,y} data points
//    String key; //key  - the name of the series.
//    UiColor color;  //color - optional: choose your own line color.
//    UiColor secondaryColor; //e.g. for area
//    UiLineChartCurveType curveType;
//    boolean showDataLabels; //data labels to be displayed for each point of data in the series
//    String dashStyle; //e.g. "3, 3"
//    boolean shadow; //whether to apply a drop shadow to the series
//
//}
//
//enum UiBasicChartSeriesType {
//    LINE,
//    AREA,
//    BAR,
//    SPLINE
//}
//
//class UiPieChart extends AbstractUiChart {
//	boolean useInteractiveGuideline = true;
//
//    //...
//}
//
//class UiHeatMapChart extends AbstractUiChart {
//	boolean useInteractiveGuideline = true;
//
//    //...
//}
//
//
//
//enum UiImageType {
//    PNG,
//    JPEG
//}
<|MERGE_RESOLUTION|>--- conflicted
+++ resolved
@@ -24,11 +24,7 @@
 }
 
 class UiPieChart extends AbstractUiChart {
-<<<<<<< HEAD
-UiDataPointWeighting dataPointWeighting = UiDataPointWeighting.RELATIVE;
-=======
 	UiDataPointWeighting dataPointWeighting = UiDataPointWeighting.RELATIVE;
->>>>>>> 9c49c7cd
 	float rotation3D = 0; // degrees from 0 to 90
 	float height3D = 0;
 	float rotationClockwise = 0; // 0 - 360
