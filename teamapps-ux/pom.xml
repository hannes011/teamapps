--- conflicted
+++ resolved
@@ -61,15 +61,12 @@
         </dependency>
 
         <dependency>
-<<<<<<< HEAD
             <groupId>org.assertj</groupId>
             <artifactId>assertj-core</artifactId>
             <scope>test</scope>
         </dependency>
 
         <dependency>
-=======
->>>>>>> 030ecdb7
             <groupId>org.apache.commons</groupId>
             <artifactId>commons-lang3</artifactId>
         </dependency>
