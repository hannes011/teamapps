--- conflicted
+++ resolved
@@ -127,11 +127,7 @@
     "tinymce": "^4.9.10",
     "tinymce-i18n": "^18.5.8",
     "tooltip.js": "^1.3.0",
-<<<<<<< HEAD
-    "trivial-components": "^0.3.26",
-=======
     "trivial-components": "^0.3.29",
->>>>>>> 030ecdb7
     "typeface-roboto": "^0.0.54",
     "voice-activity-detection": "^0.0.5",
     "webui-popover": "^1.2.18",
