/*-
 * ========================LICENSE_START=================================
 * TeamApps
 * ---
 * Copyright (C) 2014 - 2020 TeamApps.org
 * ---
 * Licensed under the Apache License, Version 2.0 (the "License");
 * you may not use this file except in compliance with the License.
 * You may obtain a copy of the License at
 * 
 *      http://www.apache.org/licenses/LICENSE-2.0
 * 
 * Unless required by applicable law or agreed to in writing, software
 * distributed under the License is distributed on an "AS IS" BASIS,
 * WITHOUT WARRANTIES OR CONDITIONS OF ANY KIND, either express or implied.
 * See the License for the specific language governing permissions and
 * limitations under the License.
 * =========================LICENSE_END==================================
 */

import {UiTree_NodeSelectedEvent, UiTree_RequestTreeDataEvent, UiTree_TextInputEvent, UiTreeCommandHandler, UiTreeConfig, UiTreeEventSource} from "../generated/UiTreeConfig";
import {TeamAppsEvent} from "./util/TeamAppsEvent";
import {ResultCallback} from "./trivial-components/TrivialCore";
import {TrivialTree} from "./trivial-components/TrivialTree";
import {AbstractUiComponent} from "./AbstractUiComponent";
import {buildObjectTree, matchingModesMapping, NodeWithChildren, parseHtml, Renderer} from "./Common";
import {TeamAppsUiContext} from "./TeamAppsUiContext";
import {TeamAppsUiComponentRegistry} from "./TeamAppsUiComponentRegistry";
import {UiTreeRecordConfig} from "../generated/UiTreeRecordConfig";
import {UiComboBoxTreeRecordConfig} from "../generated/UiComboBoxTreeRecordConfig";
import {UiTemplateConfig} from "../generated/UiTemplateConfig";
import {loadSensitiveThrottling} from "./util/throttle";


export class UiTree extends AbstractUiComponent<UiTreeConfig> implements UiTreeCommandHandler, UiTreeEventSource {

	public readonly onTextInput: TeamAppsEvent<UiTree_TextInputEvent> = new TeamAppsEvent(this, 250);
	public readonly onNodeSelected: TeamAppsEvent<UiTree_NodeSelectedEvent> = new TeamAppsEvent(this);
	public readonly onRequestTreeData: TeamAppsEvent<UiTree_RequestTreeDataEvent> = new TeamAppsEvent(this);

	private $panel: HTMLElement;
	private trivialTree: TrivialTree<UiTreeRecordConfig>;
	private nodes: UiTreeRecordConfig[];
	private templateRenderers: { [name: string]: Renderer };


	constructor(config: UiTreeConfig, context: TeamAppsUiContext) {
		super(config, context);
		this.$panel = parseHtml('<div class="UiTree" data-teamapps-id="${config.id}">');

		this.templateRenderers = context.templateRegistry.createTemplateRenderers(config.templates);

		this.nodes = config.initialData;

		this.trivialTree = new TrivialTree<UiTreeRecordConfig>({
			entries: buildObjectTree(config.initialData, "id", "parentId"),
			selectedEntryId: config.selectedNodeId,
			childrenProperty: "__children",
			expandedProperty: "expanded",
			entryRenderingFunction: entry => this.renderRecord(entry),
			lazyChildrenFlag: 'lazyChildren',
			lazyChildrenQueryFunction: (node, resultCallback) => {
				this.onRequestTreeData.fire({
					parentNodeId: node && node.id
				})
			},
<<<<<<< HEAD
			spinnerTemplate: `<div class="teamapps-spinner" style="height: 20px; width: 20px; margin: 4px auto 4px auto;"></div>`,
			queryFunction: queryFunction,
=======
			spinnerTemplate: `<div class="UiSpinner" style="height: 20px; width: 20px; margin: 4px auto 4px auto;"></div>`,
>>>>>>> ef60de75
			showExpanders: config.showExpanders,
			expandOnSelection: config.openOnSelection,
			enforceSingleExpandedPath: config.enforceSingleExpandedPath,
			idFunction: entry => entry && entry.id,
			indentation: config.indentation,
			animationDuration: config.animate ? 70 : 0,
			directSelectionViaArrowKeys: true
		});
		this.trivialTree.onSelectedEntryChanged.addListener((entry) => {
			this.onNodeSelected.fire({
				nodeId: entry.id
			});
		});
		this.$panel.appendChild(this.trivialTree.getMainDomElement());

		if (config.selectedNodeId != null) {
			this.trivialTree.getTreeBox().revealSelectedEntry(false);
		}
	}

	private renderRecord(record: NodeWithChildren<UiComboBoxTreeRecordConfig>): string {
		if (record.displayTemplateId != null && this.templateRenderers[record.displayTemplateId] != null) {
			const renderer = this.templateRenderers[record.displayTemplateId];
			return renderer.render(record.values);
		} else {
			return `<div class="string-template">${record.asString}</div>`;
		}
	}

	public doGetMainElement(): HTMLElement {
		return this.$panel;
	}

	@loadSensitiveThrottling(100, 10, 3000)
	replaceData(nodes: UiTreeRecordConfig[]): void {
		this.nodes = nodes;
		this.trivialTree.updateEntries(buildObjectTree(nodes, "id", "parentId"));
	}

	bulkUpdate(nodesToBeRemoved: number[], nodesToBeAdded: UiTreeRecordConfig[]): void {
		this.nodes = this.nodes.filter(node => nodesToBeRemoved.indexOf(node.id) === -1);
		this.nodes.push(...nodesToBeAdded);
		nodesToBeRemoved.forEach(nodeId => this.trivialTree.removeNode(nodeId));
		nodesToBeAdded.forEach(node => this.trivialTree.addOrUpdateNode(node.parentId, node, false));
	}

	public setSelectedNode(recordId: number | null): void {
		this.trivialTree.selectNodeById(recordId);
	}

	registerTemplate(id: string, template: UiTemplateConfig): void {
		this.templateRenderers[id] = this._context.templateRegistry.createTemplateRenderer(template);
	}

}

TeamAppsUiComponentRegistry.registerComponentClass("UiTree", UiTree);<|MERGE_RESOLUTION|>--- conflicted
+++ resolved
@@ -64,12 +64,7 @@
 					parentNodeId: node && node.id
 				})
 			},
-<<<<<<< HEAD
-			spinnerTemplate: `<div class="teamapps-spinner" style="height: 20px; width: 20px; margin: 4px auto 4px auto;"></div>`,
-			queryFunction: queryFunction,
-=======
 			spinnerTemplate: `<div class="UiSpinner" style="height: 20px; width: 20px; margin: 4px auto 4px auto;"></div>`,
->>>>>>> ef60de75
 			showExpanders: config.showExpanders,
 			expandOnSelection: config.openOnSelection,
 			enforceSingleExpandedPath: config.enforceSingleExpandedPath,
